from sqlalchemy.ext.asyncio import AsyncSession

from app.core.config import settings
from app.models.user import UserRegister
from app.repositories.user import UserDAO


async def create_default_admin(db: AsyncSession) -> None:
    existing_user_by_email = await UserDAO.get_user_by_email(
        settings.ADMIN_EMAIL,
        db
    )
    if existing_user_by_email:
        existing_user_by_email.is_superuser = True
        await db.commit()
        return

    user_register = UserRegister(
<<<<<<< HEAD
        email=settings.DEFAULT_ADMIN_EMAIL,
        username=settings.DEFAULT_ADMIN_USERNAME,
        password=settings.DEFAULT_ADMIN_PASSWORD,
=======
        email=settings.ADMIN_EMAIL,
        username=settings.ADMIN_USERNAME,
        password=settings.ADMIN_PASSWORD
>>>>>>> f492378e
    )
    await UserDAO.create_user(
        db,
        user_register,
        is_superuser=True
    )<|MERGE_RESOLUTION|>--- conflicted
+++ resolved
@@ -16,15 +16,9 @@
         return
 
     user_register = UserRegister(
-<<<<<<< HEAD
-        email=settings.DEFAULT_ADMIN_EMAIL,
-        username=settings.DEFAULT_ADMIN_USERNAME,
-        password=settings.DEFAULT_ADMIN_PASSWORD,
-=======
         email=settings.ADMIN_EMAIL,
         username=settings.ADMIN_USERNAME,
         password=settings.ADMIN_PASSWORD
->>>>>>> f492378e
     )
     await UserDAO.create_user(
         db,
