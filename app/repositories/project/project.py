--- conflicted
+++ resolved
@@ -1,22 +1,14 @@
 import uuid
 from typing import Optional
 
-<<<<<<< HEAD
 from app.models.project.file import File
 from app.models.project.project import (Project, ProjectCreate,
                                         ProjectPermission, ProjectUpdate,
                                         ProjectUser)
 from app.models.user import User
-=======
->>>>>>> 122b90d5
 from sqlalchemy.exc import IntegrityError
-# from sqlalchemy.ext.asyncio.session import AsyncSession
 from sqlmodel import select
 from sqlmodel.ext.asyncio.session import AsyncSession
-
-from app.models.project.file import File
-from app.models.project.project import Project, ProjectCreate, ProjectPermission, ProjectUpdate, ProjectUser
-from app.models.user import User
 
 
 class ProjectDAO:
